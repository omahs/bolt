--- conflicted
+++ resolved
@@ -13,12 +13,8 @@
 
 mod client;
 pub use client::{
-<<<<<<< HEAD
-    commit_boost::CommitBoostClient, constraint_client::ConstraintClient, rpc::RpcClient,
+    commit_boost::CommitBoostSigner, constraint_client::ConstraintClient, rpc::RpcClient,
     BeaconClient,
-=======
-    commit_boost::CommitBoostSigner, mevboost::MevBoostClient, rpc::RpcClient, BeaconClient,
->>>>>>> a45077c1
 };
 
 /// Telemetry and metrics utilities
