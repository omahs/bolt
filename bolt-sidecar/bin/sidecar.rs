use std::time::Duration;

use bolt_sidecar::{
    crypto::{
        bls::{Signer, SignerBLS},
        SignableBLS,
    },
    json_rpc::{self, api::ApiError},
    primitives::{
        BatchedSignedConstraints, ChainHead, CommitmentRequest, ConstraintsMessage,
        LocalPayloadFetcher, SignedConstraints,
    },
    spec::ConstraintsApi,
    start_builder_proxy,
    state::{
        consensus,
        fetcher::{StateClient, StateFetcher},
        ExecutionState,
    },
    BuilderProxyConfig, Config, MevBoostClient,
};

use tokio::sync::mpsc;
use tracing::info;

#[tokio::main]
async fn main() -> eyre::Result<()> {
    tracing_subscriber::fmt::init();

    info!("Starting sidecar");

    let config = Config::parse_from_cli()?;

    // TODO: support external signers
    let signer = Signer::new(config.private_key.clone().unwrap());

    let state_client = StateClient::new(&config.execution_api_url, 8);
    let mevboost_client = MevBoostClient::new(&config.mevboost_url);

    let head = state_client.get_head().await?;
    let mut execution_state = ExecutionState::new(state_client, ChainHead::new(0, head)).await?;

<<<<<<< HEAD
    let (api_events, mut api_events_rx) = mpsc::channel(1024);
    let shutdown_tx = json_rpc::start_server(&config, api_events).await?;
=======
    let mut consensus_state = consensus::ConsensusState::new(&config.beacon_client_url);

    let shutdown_tx = start_server(config, api_events).await?;
>>>>>>> c7dff357

    let builder_proxy_config = BuilderProxyConfig {
        mevboost_url: config.mevboost_url,
        server_port: config.mevboost_proxy_port,
    };

    let (payload_tx, mut payload_rx) = mpsc::channel(16);
    let payload_fetcher = LocalPayloadFetcher::new(payload_tx);

    tokio::spawn(async move {
        loop {
            if let Err(e) =
                start_builder_proxy(payload_fetcher.clone(), builder_proxy_config.clone()).await
            {
                tracing::error!("Builder API proxy failed: {:?}", e);
                tokio::time::sleep(Duration::from_secs(5)).await;
            }
        }
    });

    // TODO: parallelize this
    loop {
        tokio::select! {
            Some(event) = api_events_rx.recv() => {
                tracing::info!("Received commitment request: {:?}", event.request);
                let request = event.request;

<<<<<<< HEAD
                // TODO: re-introduce validation after #94
                // if let Err(e) = execution_state
                //     .try_commit(&CommitmentRequest::Inclusion(request.clone()))
                //     .await
                // {
                //     tracing::error!("Failed to commit request: {:?}", e);
                //     let _ = event.response.send(Err(ApiError::Custom(e.to_string())));
                //     continue;
                // }
=======
                if let Err (e) = consensus_state.validate_request(&CommitmentRequest::Inclusion(request.clone())) {
                    tracing::error!("Failed to validate request: {:?}", e);
                    let _ = event.response.send(Err(ApiError::Custom(e.to_string())));
                    continue;
                }

                if let Err(e) = execution_state
                    .try_commit(&CommitmentRequest::Inclusion(request.clone()))
                    .await
                {
                    tracing::error!("Failed to commit request: {:?}", e);
                    let _ = event.response.send(Err(ApiError::Custom(e.to_string())));
                    continue;
                }
>>>>>>> c7dff357

                tracing::info!(
                    tx_hash = %request.tx.tx_hash(),
                    "Validation against execution state passed"
                );

                // parse the request into constraints and sign them with the sidecar signer
                // TODO: get the validator index from somewhere
                let message = ConstraintsMessage::build(0, request.slot, request.clone());

                let signature = signer.sign(&message.digest())?;
                let signed_constraints: BatchedSignedConstraints =
                    vec![SignedConstraints { message, signature: signature.to_string() }];

                // TODO: fix retry logic
                let max_retries = 5;
                let mut i = 0;
                while let Err(e) = mevboost_client
                    .submit_constraints(&signed_constraints)
                    .await
                {
                    tracing::error!(error = ?e, "Error submitting constraints, retrying...");
                    tokio::time::sleep(Duration::from_millis(100)).await;
                    i+=1;
                    if i >= max_retries {
                        break
                    }
                }
            }
            Some(request) = payload_rx.recv() => {
                tracing::info!("Received local payload request: {:?}", request);
                let Some(response) = execution_state.get_block_template(request.slot) else {
                    tracing::warn!("No block template found for slot {} when requested", request.slot);
                    let _ = request.response.send(None);
                    continue;
                };

                // For fallback block building, we need to turn a block template into an actual SignedBuilderBid.
                // This will also require building the full ExecutionPayload that we want the proposer to commit to.
                // Once we have that, we need to send it as response to the validator via the pending get_header RPC call.
                // The validator will then call get_payload with the corresponding SignedBlindedBeaconBlock. We then need to
                // respond with the full ExecutionPayload inside the BeaconBlock (+ blobs if any).

                let _ = request.response.send(None);
            }

            else => break,
        }
    }

    tokio::signal::ctrl_c().await?;
    shutdown_tx.send(()).await.ok();

    Ok(())
}<|MERGE_RESOLUTION|>--- conflicted
+++ resolved
@@ -13,9 +13,8 @@
     spec::ConstraintsApi,
     start_builder_proxy,
     state::{
-        consensus,
         fetcher::{StateClient, StateFetcher},
-        ExecutionState,
+        ConsensusState, ExecutionState,
     },
     BuilderProxyConfig, Config, MevBoostClient,
 };
@@ -40,14 +39,9 @@
     let head = state_client.get_head().await?;
     let mut execution_state = ExecutionState::new(state_client, ChainHead::new(0, head)).await?;
 
-<<<<<<< HEAD
     let (api_events, mut api_events_rx) = mpsc::channel(1024);
     let shutdown_tx = json_rpc::start_server(&config, api_events).await?;
-=======
-    let mut consensus_state = consensus::ConsensusState::new(&config.beacon_client_url);
-
-    let shutdown_tx = start_server(config, api_events).await?;
->>>>>>> c7dff357
+    let consensus_state = ConsensusState::new(&config.beacon_api_url);
 
     let builder_proxy_config = BuilderProxyConfig {
         mevboost_url: config.mevboost_url,
@@ -75,17 +69,6 @@
                 tracing::info!("Received commitment request: {:?}", event.request);
                 let request = event.request;
 
-<<<<<<< HEAD
-                // TODO: re-introduce validation after #94
-                // if let Err(e) = execution_state
-                //     .try_commit(&CommitmentRequest::Inclusion(request.clone()))
-                //     .await
-                // {
-                //     tracing::error!("Failed to commit request: {:?}", e);
-                //     let _ = event.response.send(Err(ApiError::Custom(e.to_string())));
-                //     continue;
-                // }
-=======
                 if let Err (e) = consensus_state.validate_request(&CommitmentRequest::Inclusion(request.clone())) {
                     tracing::error!("Failed to validate request: {:?}", e);
                     let _ = event.response.send(Err(ApiError::Custom(e.to_string())));
@@ -100,7 +83,6 @@
                     let _ = event.response.send(Err(ApiError::Custom(e.to_string())));
                     continue;
                 }
->>>>>>> c7dff357
 
                 tracing::info!(
                     tx_hash = %request.tx.tx_hash(),
